// Provides the MongoCollection object, a wrapper to the node mongo driver's Collection object,
// providing ease-of-use functions and built-in query logging

'use strict';

var BoundAsync = require(process.env.CS_API_TOP + '/lib/util/bound_async');
var ObjectID = require('mongodb').ObjectID;
var ErrorHandler = require(process.env.CS_API_TOP + '/lib/util/error_handler');
const Errors = require('./errors');

// bridges an $addToSet operation to mongo by allowing the caller to specify an
// array of elements to add without having to use the $each directive ... otherwise
// the array of elements is interpreted as a single element to add
// we're trying to shield the caller from the mongo implementation detail as much
// as possible for the most common use case
let _mongoAddToSetValue = function(value) {
	let mongoValue = {};
	Object.keys(value).forEach(fieldName => {
		let fieldValue = value[fieldName];
		if (fieldValue instanceof Array) {
			mongoValue[fieldName] = { $each: fieldValue };
		}
		else {
			mongoValue[fieldName] = fieldValue;
		}
	});
	return mongoValue;
};

// these ops are intended to shield the caller from mongo's implementation details,
// but in practice we're basically using the same ops (with the subtle difference of
// $addToSet) ... expanded implementations may change this behavior somewhat
const OP_TO_DB_OP = {
	'$set': '$set',
	'$unset': '$unset',
	'$addToSet': {
		dbOp: '$addToSet',
		valueFunc: _mongoAddToSetValue
	},
	'$push': '$push',
	'$pull': '$pull',
	'$inc': '$inc'
};

class MongoCollection {

	constructor (options) {
		this.options = options;
		this.idAttribute = options.idAttribute || '_id';
		this.dbCollection = options.dbCollection;
		if (!this.dbCollection) {
			throw 'no dbCollection in constructing MongoCollection';
		}
		this.errorHandler = new ErrorHandler(Errors);
	}

	// run a generic query, processing arguments as needed, and logging the query
	// for performance analysis
	runQuery (mongoFunc, query, callback, options, ...args) {
		options = options || {};
		const startTime = Date.now();
		const requestId = options.requestId;
		delete options.requestId;

		// called when the query is complete, this is where we'll do our logging
		let queryCallback = (error, results) => {
			const time = Date.now() - startTime;
			let logOptions = { query, mongoFunc, time, requestId, error };
			logOptions.queryOptions = options;
			this._logMongoQuery(logOptions, args);
			if (error) {
				return callback(this.errorHandler.dataError(error));
			}
			else {
				callback(null, results);
			}
		};

		let mongoArgs = [query, ...args, options, queryCallback];
		this.dbCollection[mongoFunc].apply(
			this.dbCollection,
			mongoArgs
		);
	}

	// get a document by its ID, we'll shield the caller from having to maintain
	// a mongo ID; they can use a simple string instead
	getById (id, callback, options) {
		let query = {};
		query[this.idAttribute] = this.objectIdSafe(id); // convert to mongo ID
		if (!query[this.idAttribute]) {
			// no document if no ID!
			return callback(null, null);
		}
		this.runQuery(
			'findOne',
			query,
			(error, result) => {
				// turn any IDs we see into strings
				this._idStringifyResult(error, result, callback);
			},
			options
		);
	}

	// get several documents by their IDs, we'll shield the caller from having to maintain
	// a mongo ID; they can use a simple string instead
	getByIds (ids, callback, options = {}) {
		let query = {};
		let objectIds = [];
		// for each ID, convert it into a mongo ID
		BoundAsync.forEachLimit(
			this,
			ids,
			50,
			(id, foreachCallback) => {
				objectIds.push(this.objectIdSafe(id));
				process.nextTick(foreachCallback);
			},
			() => {
				// now run the actual query using $in
				query[this.idAttribute] = { $in: objectIds };
				if (this.options.hintsRequired) {
					options = Object.assign({}, options, { hint: { _id: 1 } });
				}
				this.getByQuery(query, callback, options);
			}
		);
	}

	// get several documents according to the specified query, providing sort, limit, and fields options
	// optional streaming of the results is also supported
	getByQuery (query, callback, options = {}) {
		if (this.options.hintsRequired && !options.hint) {
			return callback(this.errorHandler.error('hintRequired', { query: query }));
		}
		let cursor = this.dbCollection.find(query, { hint: options.hint });
		if (options.sort) {
			cursor = cursor.sort(options.sort);
		}
		if (options.limit) {
			cursor = cursor.limit(options.limit);
		}
		let project = {};
		if (options.fields) {
			options.fields.forEach(field => {
				project[field] = 1;
			});
		}
		const startTime = Date.now();

		// log the query here
		let logQuery = (error) => {
			const requestId = options.requestId;
			delete options.requestId;
			const time = Date.now() - startTime;
			const mongoFunc = 'find';
			let logOptions = { query, mongoFunc, time, requestId, error };
			logOptions.queryOptions = options;
			this._logMongoQuery(logOptions);
		};

		// called with the results
		let queryCallback = (error, results) => {
			logQuery(error);
			if (error) {
				return callback(this.errorHandler.dataError(error));
			}
			else {
				callback(null, results);
			}
		};

		if (!options.stream) {
			// the projection is for fields
			cursor.project(project).toArray((error, result) => {
				// turn any IDs we see into strings
				this._idStringifyResult(error, result, queryCallback);
			});
		}
		else {
			// stream the results, passing back just the cursor, the caller will
			// be responsible for iterating
			return callback(
				null,
				{
					cursor: cursor,
					done: (error, results) => {
						logQuery(error, results);
					}
				}
			);
		}
	}

	// get a single document (first we find) according to the specified query
	getOneByQuery (query, callback, options) {
		if (this.options.hintsRequired && !options.hint) {
			return callback(this.errorHandler.error('hintRequired', { query: query }));
		}
		this.runQuery(
			'findOne',
			query,
			(error, result) => {
				// turn any IDs we see into strings
				this._idStringifyResult(error, result, callback);
			},
			options
		);
	}

	// create a document
	create (document, callback, options) {
		// get an ID in mongo ID form, or generate one
		document._id = document._id ? this.objectIdSafe(document._id) : ObjectID();
		// insert the document
		this.runQuery(
			'insertOne',
			document,
			(error) => {
				if (error) {
					return callback(this.errorHandler.dataError(error));
				}
				else {
					// to return the document, turn any IDs we see into strings
					this._idStringify(document, callback);
				}
			},
			options
		);
	}

	// create many documents
	createMany (documents, callback, options) {
		this.runQuery(
			'insertMany',
			documents,
			(error, result) => {
				// to return the documents, turn any IDs we see into strings
				this._idStringifyResult(error, result.ops, callback);
			},
			options
		);
	}

	// update a document
	update (document, callback, options) {
		let id = document[this.idAttribute];
		if (!id) {
			// must have an ID to update!
			return callback(this.errorHandler.error('id', { info: this.idAttribute }));
		}
		this.updateById(id, document, callback, options);
	}

	// update a document with an explicitly provided ID
	updateById (id, data, callback, options) {
		delete data._id; // since we're using the explicit ID, we'll ignore the one in the data
		// apply a $set to the data
		this._applyMongoOpById(
			id,
			{ $set: data },
			callback,
			options
		);
	}

	// apply a series of ops (directives) to modify the data associated with the specified
	// document
	applyOpsById (id, ops, callback, options) {
		// just break these down and do them one by one, no better way
		BoundAsync.forEachSeries(
			this,
			ops,
			(op, foreachCallback) => {
				this.applyOpById(id, op, foreachCallback, options);
			},
			callback
		);
	}

	// apply a single op (directive) to modify the data associated with the specified document
	applyOpById (id, op, callback, options) {
		let mongoOp = this.opToDbOp(op); // convert into mongo language
		this._applyMongoOpById(id, mongoOp, callback, options);
	}

	// convert ops from the more generic form into mongo language ... for now, the generic form
	// is VERY similar to mongo, but this allows the flexibility to change/enhance in the future
	opToDbOp (op) {
		let dbOp = {};
		Object.keys(OP_TO_DB_OP).forEach(opKey => {
			let opValue = op[opKey];
			if (typeof opValue === 'object') {
				let conversion = OP_TO_DB_OP[opKey];
				if (typeof conversion === 'object') {
					// here we handle differences between how mongo works and how we want to work,
					// by invoking a function to convert the value, rather than just taking it literally
					dbOp[conversion.dbOp] = conversion.valueFunc(opValue);
				}
				else {
					 dbOp[conversion] = opValue;
				}
			}
		});
		return dbOp;
	}

	// apply a mongo op to a document
	_applyMongoOpById (id, op, callback, options) {
		let query = {};
		query[this.idAttribute] = this.objectIdSafe(id) || id;
		this.runQuery(
			'updateOne',
			query,
			callback,
			options,
			op
		);
	}

	// update documents directly, the caller can do whatever they want with the database
	updateDirect (query, data, callback, options) {
		this.runQuery(
			'updateMany',
			query,
			callback,
			options,
			data
		);
	}

	// do a find-and-modify operation, a cheap atomic operation
	findAndModify (query, data, callback, options = {}) {
		this.runQuery(
			'findAndModify',
			query,
			callback,
			options,
			{},
			data,
			options.databaseOptions
		);
	}

	// delete a document by id
	deleteById (id, callback, options) {
		let query = {
			[this.idAttribute]: this.objectIdSafe(id)
		};
		this.runQuery(
			'deleteOne',
			query,
			callback,
			options
		);
	}

	// delete several documents by id
	deleteByIds (ids, callback, options) {
		let query = {};
		let objectIds = [];
		// we'll make a query out of the IDs
		BoundAsync.forEachLimit(
			this,
			ids,
			50,
			(id, foreachCallback) => {
				objectIds.push(this.objectIdSafe(id));
				process.nextTick(foreachCallback);
			},
			() => {
				query[this.idAttribute] = { $in: objectIds };
				this.deleteByQuery(query, callback, options);
			}
		);
	}

	// delete documents by query ... VERY DANGEROUS!!!
	deleteByQuery (query, callback, options) {
		this.runQuery(
			'deleteMany',
			query,
			callback,
			options
		);
	}

	// helper JSON.stringify to clean up whitespace
	_jsonStringify (json) {
		return JSON.stringify(json).
			replace(/\n/g,'').
			replace(/\s+/g, ' ');
	}

	// log a mongo query to our logger
	_logMongoQuery (options, ...args) {
		if (!this.options.queryLogger) {
			return;
		}
		this._logMongoQueryToLogger(this.options.queryLogger, options, args);
	}

	// log a mongo query to our logger
	_logMongoQueryToLogger (logger, options, ...args) {
		let {
			error = null,
			query = {},
			time = 0,
			mongoFunc = '???',
			requestId = 'NOREQ',
			queryOptions = {},
			noSlow = false
		} = options;
		let queryString = this._jsonStringify(query);
		let optionsString = this._jsonStringify(queryOptions);
		let additionalArgumentsString = this._jsonStringify(args || {});
		let fullQuery = `${requestId} db.${this.dbCollection.collectionName}.${mongoFunc}(${queryString},${optionsString},${additionalArgumentsString})`;
		logger.log(`${fullQuery}|${time}|${error}`);
		if (
			!noSlow &&
			this.options.slowLogger &&
			this.options.slowLogger.slowThreshold &&
			time >= this.options.slowLogger.slowThreshold
		) {
			// this query was slow, log it to the slow-query log
			delete options.noSlow;
			this._logMongoQueryToLogger(this.options.slowLogger, Object.assign({}, options, {noSlow: true}), args);
		}
		if (
			!noSlow &&
			this.options.reallySlowLogger &&
			this.options.reallySlowLogger.slowThreshold &&
			time >= this.options.reallySlowLogger.slowThreshold
		) {
			// this query was REALLY slow, log it to the really-slow-query log
			delete options.noSlow;
			this._logMongoQueryToLogger(this.options.reallySlowLogger, Object.assign({}, options, {noSlow: true}), args);
		}
	}

	// return a mongo ID, given a mongo ID or a string representation
	objectIdSafe (id) {
		try {
			id = ObjectID(id);
		}
		catch(error) {
			return null;
		}
		return id;
	}

<<<<<<< HEAD
	inQuery (ids) {
		return { $in: ids };
	}

	inQuerySafe (ids) {
		ids = ids.map(id => this.objectIdSafe(id));
		return this.inQuery(ids);
	}

=======
	// create a new ID
>>>>>>> a69fea13
	createId () {
		return ObjectID();
	}

	// handle the result of a query by stringifying any IDs we find before
	// returning the result to the caller
	_idStringifyResult (error, result, callback) {
		if (error) {
			return callback(this.errorHandler.dataError(error));
		}
		this._idStringify(result, callback);
	}

	// look for IDs or arrays of IDs in an object and stringify them, so the application layer
	// doesn't have to deal with mongo IDs
	_idStringify (object, callback) {
		if (object instanceof Array) {
			this._idStringifyAsync(object, callback);
		}
		else if (object && typeof object === 'object') {
			if (object[this.idAttribute]) {
				object[this.idAttribute] = object[this.idAttribute].toString();
			}
			return process.nextTick(() => {
				callback(null, object);
			});
		}
		else {
			return callback(null, object);
		}
	}

	// handle sub-objects and stringify all IDs
	_idStringifyAsync (objects, callback) {
		BoundAsync.forEachLimit(
			this,
			objects,
			100,
			this._idStringify,
			() => {
				callback(null, objects);
			}
		);
	}
}

module.exports = MongoCollection;<|MERGE_RESOLUTION|>--- conflicted
+++ resolved
@@ -450,7 +450,6 @@
 		return id;
 	}
 
-<<<<<<< HEAD
 	inQuery (ids) {
 		return { $in: ids };
 	}
@@ -460,9 +459,7 @@
 		return this.inQuery(ids);
 	}
 
-=======
 	// create a new ID
->>>>>>> a69fea13
 	createId () {
 		return ObjectID();
 	}
