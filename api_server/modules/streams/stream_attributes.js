--- conflicted
+++ resolved
@@ -39,12 +39,9 @@
 		type: 'number',
 		serverOnly: true
 	},
-<<<<<<< HEAD
-=======
 	editingUsers: {
 		type: 'object'
 	},
->>>>>>> c52f2b43
 	emailNotificationSeqNum: {
 		type: 'number',
 		serverOnly: true
