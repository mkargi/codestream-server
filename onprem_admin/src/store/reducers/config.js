--- conflicted
+++ resolved
@@ -63,10 +63,6 @@
 				return action.payload;
 			case Actions.CONFIG_SET_DOTTED_PROPERTY:
 				dotPropertyInit(draft, action.payload.property, action.payload.value);
-<<<<<<< HEAD
-				console.log('draft=', draft);
-=======
->>>>>>> 7689dd47
 				if (action.payload.updateEmailSettings) emailConfigurationUpdate(draft, action.payload);
 				console.debug(`CONFIG_SET_DOTTED_PROPERTY  action = `, action);
 				// console.debug('***DRAFT=', JSON.stringify(draft.emailDeliveryService, null, 2));
@@ -74,12 +70,6 @@
 			case Actions.CONFIG_TOGGLE_DOTTED_BOOLEAN:
 				const propVal = getDottedProperty(draft, action.payload.property) || false;
 				dotPropertyInit(draft, action.payload.property, !propVal);
-<<<<<<< HEAD
-				console.log('draft2=', draft);
-				const x = Object.assign({}, draft);
-				console.log('draft2X=', x);
-=======
->>>>>>> 7689dd47
 				if (action.payload.updateEmailSettings) emailConfigurationUpdate(draft, action.payload);
 				if (action.payload.updateSslConfig) sslConfigurationUpdate(draft);
 				console.debug(`CONFIG_TOGGLE_DOTTED_BOOLEAN  action = `, action);
