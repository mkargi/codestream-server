--- conflicted
+++ resolved
@@ -1,10 +1,6 @@
 {
 	"name": "inbound-email",
-<<<<<<< HEAD
-	"version": "8.2.16",
-=======
 	"version": "8.2.17",
->>>>>>> 95f55bc5
 	"dependencies": {
 		"async": "2.6.2",
 		"commander": "4.1.0",
